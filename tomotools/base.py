# -*- coding: utf-8 -*-
#
# This file is part of TomoTools

"""
Primary module for TomoTools package.

Contains the TomoStack class and its methods.

@author: Andrew Herzing
"""

import numpy as np
from tomotools import recon, align
import copy
import os
import cv2
import pylab as plt
import matplotlib.animation as animation
from hyperspy.signals import Signal2D
from scipy import ndimage
from tempfile import TemporaryDirectory


class TomoStack(Signal2D):
    """
    Create a TomoStack object for tomography data.

    Note: All attributes are initialized with values of None or 0.0 in __init__

    #TODO create __init__ function
    # Attributes
    # ----------
    # stack : Hyperspy Signal2D
    #     The tilt series or reconstruction data array. It can be either 2 or 3
    #     dimensional. For a tilt series, the first dimension must be the tilt
    #     increment axis (e.g. [theta,X] or [theta,X,Y]). Prior to
    #     reconstruction, the third dimension must describe the tilt axis
    #     orientation. For a reconstruction, the dimensions will be [Y,X,Z].
    # shifts : numpy array
    #     X,Y shifts calculated for each image for stack registration
    # tiltaxis : float
    #      Angular orientation (in degrees) by which data is rotated to
           orient the
    #      stack so that the tilt axis is vertical
    # xshift : float
    #     Lateral shift of the tilt axis from the center of the stack.
    """

    def __repr__(self):
        """Provide name and dimensions to TomoStack."""
        string = '<TomoStack, '

        if 'title' in self.metadata['General'].keys():
            string += "title: %s" % self.metadata['General']['title']
        else:
            string += "title: "
        if self.data is None:
            string += ", Empty"
        elif len(self.data.shape) == 2:
            string += ", dimensions: (|%s, %s)" % (str(self.data.shape[1]),
                                                   str(self.data.shape[0]))
        elif len(self.data.shape) == 3:
            string += ", dimensions: (%s|%s, %s)" % (str(self.data.shape[0]),
                                                     str(self.data.shape[2]),
                                                     str(self.data.shape[1]))
        string += '>'
        return string

    def align_other(self, other):
        """
        Apply the alignment calculated for one dataset to another.

        This will include the spatial registration, tilt axis, and tilt axis
        shift if they have been previously calculated.

        Args
        ----------
        other : TomoStack object
            The tilt series which is to be aligned using the previously
            calculated parameters. The data array in the TomoStack must be of
            the same size as that in self.data

        Returns
        ----------
        out : TomoStack object
            The result of applying the alignment to other

        """
        if self.original_metadata.shifts is None:
            raise ValueError('Spatial registration has not been calculated '
                             'for this stack')

        out = align.align_to_other(self, other)
        return out

    def invert(self):
        """
        Invert the contrast levels of an entire TomoStack.

        Args
        ----------

        Returns
        ----------
        inverted : TomoStack object
            Copy of the input stack with contrast inverted

        Examples
        --------
        >>> import tomotools.api as tomotools
        >>> s = tomotools.load('tomotools/tomotools/tests/test_data/HAADF.mrc')
        Tilts found in metadata
        >>> s_inverted = s.invert()

        """
        maxvals = self.data.max(2).max(1)
        maxvals = maxvals.reshape([self.data.shape[0], 1, 1])
        minvals = self.data.min(2).min(1)
        minvals = minvals.reshape([self.data.shape[0], 1, 1])
        ranges = maxvals-minvals

        inverted = self.deepcopy()
        inverted.data = inverted.data - np.reshape(inverted.data.mean(
            2).mean(1), [self.data.shape[0], 1, 1])
        inverted.data = (inverted.data - minvals) / ranges

        inverted.data = inverted.data - 1
        inverted.data = np.sqrt(inverted.data ** 2)

        inverted.data = (inverted.data * ranges) + minvals

        return inverted

    def stack_register(self, method='ECC', start=None, show_progressbar=False):
        """
        Register stack spatially using one of two OpenCV based algorithms.

        Phase Correlation (PC) or Enhanced Correlation Coefficient (ECC)
        maximization.

        Args
        ----------
        method : string
            Algorithm to use for registration calculation. Must be either
            'PC' or 'ECC'
        start : integer
            Position in tilt series to use as starting point for the
            alignment. If None, the central projection is used.
        show_progressbar : boolean
            Enable/disable progress bar

        Returns
        ----------
        out : TomoStack object
            Spatially registered copy of the input stack

        Examples
        --------
        Registration with enhanced correlation coefficient algorithm (ECC)
        >>> import tomotools.api as tomotools
        >>> filename = 'tomotools/tomotools/tests/test_data/HAADF.mrc'
        >>> s = tomotools.load(filename)
        Tilts found in metadata
        >>> s.inav[0:10].stack_register('ECC',show_progressbar=False)
        Spatial registration by ECC complete
        <TomoStack, title: , dimensions: (10|256, 256)>

        Registration with phase correlation algorithm (PC)
        >>> import tomotools.api as tomotools
        >>> s = tomotools.load('tomotools/tomotools/tests/test_data/HAADF.mrc')
        Tilts found in metadata
        >>> s.inav[0:10].stack_register('PC',show_progressbar=False)
        Spatial registration by PC complete
        <TomoStack, title: , dimensions: (10|256, 256)>

        """
        if method == 'ECC':
            out = align.rigid_ecc(self, start, show_progressbar)
        elif method == 'PC':
            out = align.rigid_pc(self, start, show_progressbar)
        else:
            print("Unknown registration method.  Must use 'ECC' or 'PC'")
            return ()
        return out

    def tilt_align(self, method, limit=10, delta=0.3, offset=0.0, locs=None,
                   output=True, show_progressbar=False):
        r"""
        Align the tilt axis of a TomoStack.

        Uses either a center-of-mass approach or a maximum image approach

        Available options are 'CoM' and 'Error'

        CoM: track the center of mass (CoM) of the projections at three
        locations.  Fit the motion of the CoM as a function of tilt to that
        expected for an ideal cylinder to calculate an X-shift at each
        location. Perform a  linear fit of the three X-shifts to calculate an
        ideal rotation.

        MaxImage: Perform automated determination of the tilt axis of a
        TomoStack by measuring the rotation of the projected maximum image.
        Maximum image is rotated positively and negatively, filtered using a
        Hamming window, and the rotation angle is determined by iterative
        histogram analysis

        Args
        ----------
        method : string
            Algorithm to use for registration alignment. Must be either 'CoM'
            or 'MaxImage'
        limit : integer
            Position in tilt series to use as starting point for the
            alignment. If None, the central projection is used.
        delta : integer
            Position i
        offset : integer
            Not currently used
        limit : integer or float
            Maximum rotation angle to use for MaxImage calculation
        delta : float
            Angular increment for MaxImage calculation
        locs : list
            Image coordinates indicating the locations at which to calculate
            the alignment
        output : boolean
            Output alignment results to console after each iteration
        show_progressbar : boolean
            Enable/disable progress bar

        Returns
        ----------
        out : TomoStack object
            Copy of the input stack rotated by calculated angle

        Examples
        ----------
        Align tilt axis using the center of mass (CoM) method
        >>> import tomotools.api as tomotools
        >>> s = tomotools.load('tomotools/tomotools/tests/test_data/HAADF.mrc')
        Tilts found in metadata
        >>> reg = s.stack_register('ECC',show_progressbar=False)
        Spatial registration by ECC complete
        >>> ali = reg.tilt_align(method='CoM', locs=[50,100,160], output=False)

        Align tilt axis using the maximum image method
        >>> import tomotools.api as tomotools
        >>> s = tomotools.load('tomotools/tomotools/tests/test_data/HAADF.mrc')
        Tilts found in metadata
        >>> reg = s.stack_register('ECC',show_progressbar=False)
        Spatial registration by ECC complete
        >>> method = 'MaxImage'
        >>> ali = reg.tilt_align(method, output=False, show_progressbar=False)

        """
        if method == 'CoM':
            out = align.tilt_correct(self, offset, locs, output)
        elif method == 'MaxImage':
            angle = align.tilt_analyze(self, limit, delta, output,
                                       show_progressbar)
            if angle > 0.1:
                out = self.rotate(angle, True)
            else:
                out = self.deepcopy()
            out.tiltaxis = angle
        else:
            print('Invalid alignment method: Enter either "CoM" or "MaxImage"')
            return
        return out

    def reconstruct(self, method='FBP', rot_center=None, iterations=None,
                    constrain=False, thresh=0, cuda=None):
        r"""
        Reconstruct a TomoStack series using one of the available methods.

        astraWBP, astraSIRT, astraSIRT_GPU

        Args
        ----------
        method : string
            Reconstruction algorithm to use.  Must be either 'FBP' (default)
            or 'SIRT'
        rot_center : float
            Location of the rotation center.  If None, position is assumed to
            be the center of the image.
        iterations : integer
            Number of iterations for the SIRT reconstruction (for astraSIRT
            and astraSIRT_GPU, methods only)
        constrain : boolean
            If True, output reconstruction is constrained above value given
            by 'thresh'
        thresh : integer or float
            Value above which to constrain the reconstructed data
        cuda : boolean
            If True, use the CUDA-accelerated reconstruction algorithm

        Returns
        ----------
        out : TomoStack object
            TomoStack containing the reconstructed volume

        Examples
        ----------
        Filtered backprojection (FBP) reconstruction
        >>> import tomotools.api as tomotools
        >>> file = 'tomotools/tomotools/tests/test_data/HAADF_Aligned.hdf5'
        >>> stack = tomotools.load(file)
        Tilts found in metadata
        >>> slices = stack.isig[:, 120:121].deepcopy()
        >>> rec = slices.reconstruct('FBP')
        Reconstruction complete

        Simultaneous iterative reconstruction technique (SIRT) reconstruction
        >>> import tomotools.api as tomotools
        >>> file = 'tomotools/tomotools/tests/test_data/HAADF_Aligned.hdf5'
        >>> stack = tomotools.load(file)
        Tilts found in metadata
        >>> slices = stack.isig[:, 120:121].deepcopy()
        >>> rec = slices.reconstruct('SIRT',iterations=5)
        Reconstruction complete

        Simultaneous iterative reconstruction technique (SIRT) reconstruction
        with positivity constraint
        >>> import tomotools.api as tomotools
        >>> file = 'tomotools/tomotools/tests/test_data/HAADF_Aligned.hdf5'
        >>> stack = tomotools.load(file)
        Tilts found in metadata
        >>> slices = stack.isig[:, 120:121].deepcopy()
        >>> iterations = 5
        >>> constrain = True
        >>> thresh = 0
        >>> rec = slices.reconstruct('SIRT',iterations, constrain, thresh)
        Reconstruction complete

        """
        if cuda is None:
            if 'CUDA_Path' in os.environ.keys():
                cuda = True
            else:
                cuda = False

        out = copy.deepcopy(self)
        out.data = recon.run(self, method, rot_center, iterations, constrain,
                             thresh, cuda)

        out.axes_manager[0].name = 'y'
        out.axes_manager[0].size = out.data.shape[0]
        out.axes_manager[0].offset = self.axes_manager['y'].offset
        out.axes_manager[0].scale = self.axes_manager['y'].scale
        out.axes_manager[0].units = self.axes_manager['y'].units

        out.axes_manager[2].name = 'z'
        out.axes_manager[2].size = out.data.shape[1]
        out.axes_manager[2].offset = self.axes_manager['x'].offset
        out.axes_manager[2].scale = self.axes_manager['x'].scale
        out.axes_manager[2].units = self.axes_manager['x'].units

        out.axes_manager[1].name = 'x'
        out.axes_manager[1].size = out.data.shape[2]
        out.axes_manager[1].offset = self.axes_manager['x'].offset
        out.axes_manager[1].scale = self.axes_manager['x'].scale
        out.axes_manager[1].units = self.axes_manager['x'].units
        return out

    def rotate(self, angle, resize=True):
        """
        Rotate the stack by a given angle.

        Uses the scipy.ndimage.rotate function

        Args
        ----------
        angle : float
            Angle by which to rotate the data in the TomoStack about the XY
            plane
        resize : boolean
            If True, output stack size is increased relative to input so that
            no pixels are lost.
            If False, output stack is the same size as the input.

        Returns
        ----------
        rot : TomoStack object
            Rotated copy of the input stack

        Examples
        ----------
        >>> import tomotools.api as tomotools
        >>> filename = 'tomotools/tomotools/tests/test_data/HAADF.mrc'
        >>> stack = tomotools.load(filename)
        Tilts found in metadata
        >>> stack.isig[100:156,:]
        <TomoStack, title: , dimensions: (77|56, 256)>
        >>> rotated = stack.isig[100:156,:].rotate(90)
        >>> rotated
        <TomoStack, title: , dimensions: (77|256, 56)>

        """
        rot = self.deepcopy()
        rot.data = ndimage.rotate(rot.data, angle, axes=(1, 2), reshape=resize)

        rot.axes_manager[1].size = rot.data.shape[2]
        rot.axes_manager[2].size = rot.data.shape[1]
        return rot

    def test_align(self, xshift=0.0, angle=0.0, slices=None):
        """
        Reconstruct three slices from the input data for visual inspection.

        Args
        ----------
        xshift : float
            Number of pixels by which to shift the input data.
        angle : float
            Angle by which to rotate stack prior to reconstruction
        slices : list
            Position of slices to use for the reconstruction.  If None,
            positions at 1/4, 1/2, and 3/4 of the full size of the stack are
            chosen.

        """
        if slices is None:
            mid = np.int32(self.data.shape[1] / 2)
            slices = np.int32([mid / 2, mid, mid + mid / 2])

        temp = self.deepcopy()
        if angle != 0:
            shifted = temp.trans_stack(xshift, 0, angle)
        elif angle == 0 and xshift != 0:
            shifted = self.deepcopy()
            shifted.data = shifted.data[:, slices, :]
            shifted = shifted.trans_stack(xshift, 0, 0)
        else:
            shifted = self.deepcopy()
            shifted.data = shifted.data[:, slices, :]

        shifted.axes_manager[0].axis = self.axes_manager[0].axis
        rec = recon.run(shifted, method='FBP', cuda=False)

        fig, (ax1, ax2, ax3) = plt.subplots(3, 1, figsize=(8, 10))
        ax1.imshow(rec[0, :, :], cmap='afmhot')
        ax1.set_title('Slice %s' % str(slices[0]))
        ax1.set_axis_off()

        ax2.imshow(rec[1, :, :], cmap='afmhot')
        ax2.set_title('Slice %s' % str(slices[1]))
        ax2.set_axis_off()

        ax3.imshow(rec[2, :, :], cmap='afmhot')
        ax3.set_title('Slice %s' % str(slices[2]))
        ax3.set_axis_off()

        return

    def trans_stack(self, xshift=0.0, yshift=0.0, angle=0.0):
        r"""
        Transform the stack using the OpenCV warpAffine function.

        Args
        ----------
        xshift : float
            Number of pixels by which to shift in the X dimension
        yshift : float
            Number of pixels by which to shift the stack in the Y dimension
        angle : float
            Number of degrees by which to rotate the stack about the X-Y plane

        Returns
        ----------
        out : TomoStack object
            Transformed copy of the input stack

        Examples
        ----------
        >>> import tomotools.api as tomotools
        >>> filename = 'tomotools/tomotools/tests/test_data/HAADF.mrc'
        >>> stack = tomotools.load(filename)
        Tilts found in metadata
        >>> xshift = 10.0
        >>> yshift = 3.5
        >>> angle = -15.2
        >>> transformed = stack.trans_stack(xshift, yshift, angle)
        >>> transformed
        <TomoStack, title: , dimensions: (77|256, 256)>

        """
        out = self.deepcopy()
        if angle:
            image_center = tuple(np.array(out.data[0, :, :].shape) / 2)
            rot_mat = cv2.getRotationMatrix2D(image_center, angle, scale=1.0)
            for i in range(0, out.data.shape[0]):
                out.data[i, :, :] = \
                    cv2.warpAffine(out.data[i, :, :],
                                   rot_mat,
                                   out.data[i, :, :].T.shape,
                                   flags=cv2.INTER_LINEAR,
                                   borderMode=cv2.BORDER_CONSTANT,
                                   borderValue=0.0)
        if xshift != 0.0 or yshift != 0.0:
            trans_mat = np.array([[1., 0, xshift], [0, 1., yshift]])
            for i in range(0, out.data.shape[0]):
                out.data[i, :, :] = \
                    cv2.warpAffine(out.data[i, :, :],
                                   trans_mat,
                                   out.data[i, :, :].T.shape,
                                   flags=cv2.INTER_LINEAR,
                                   borderMode=cv2.BORDER_CONSTANT,
                                   borderValue=0.0)
        return out

    # noinspection PyTypeChecker
    def savemovie(self, start, stop, axis='XY', fps=15, dpi=100,
                  outfile=None, title='output.avi', clim=None, cmap='afmhot'):
        """
        Save the TomoStack as an AVI movie file.

        Args
        ----------
        start : integer
         Filename for output. If None, a UI will prompt for a filename.
        stop : integer
         Filename for output. If None, a UI will prompt for a filename.
        axis : string
         Projection axis for the output movie.
         Must be 'XY' (default), 'YZ' , or 'XZ'
        fps : integer
         Number of frames per second at which to create the movie.
        dpi : integer
         Resolution to save the images in the movie.
        outfile : string
         Filename for output.
        title : string
         Title to add at the top of the movie
        clim : tuple
         Upper and lower contrast limit to use for movie
        cmap : string
         Matplotlib colormap to use for movie
        """
        if clim is None:
            clim = [self.data.min(), self.data.max()]

        fig, ax = plt.subplots(1, figsize=(8, 8))

        ax.get_xaxis().set_visible(False)
        ax.get_yaxis().set_visible(False)
        if title:
            ax.set_title(title)

        if axis == 'XY':
            im = ax.imshow(self.data[:, start, :], interpolation='none',
                           cmap=cmap, clim=clim)
        elif axis == 'XZ':
            im = ax.imshow(self.data[start, :, :], interpolation='none',
                           cmap=cmap, clim=clim)
        elif axis == 'YZ':
            im = ax.imshow(self.data[:, :, start], interpolation='none',
                           cmap=cmap, clim=clim)
        else:
            raise ValueError('Unknown axis!')
        fig.tight_layout()

        def updatexy(n):
            tmp = self.data[:, n, :]
            im.set_data(tmp)
            return im

        def updatexz(n):
            tmp = self.data[n, :, :]
            im.set_data(tmp)
            return im

        def updateyz(n):
            tmp = self.data[:, :, n]
            im.set_data(tmp)
            return im

        frames = np.arange(start, stop, 1)

        if axis == 'XY':
            ani = animation.FuncAnimation(fig, updatexy, frames)
        elif axis == 'XZ':
            ani = animation.FuncAnimation(fig, updatexz, frames)
        elif axis == 'YZ':
            ani = animation.FuncAnimation(fig, updateyz, frames)
        else:
            raise ValueError('Axis not understood!')

        writer = animation.writers['ffmpeg'](fps=fps)
        ani.save(outfile, writer=writer, dpi=dpi)
        plt.close()
        return

    def show(self):
        """Display the TomoStack for interactive visualization."""
        def nothing(x):
            pass

        def simpletrackbar(image, windowname):
            trackbarname = 'Slice'
            if (np.shape(image)[1] > 1024) or (np.shape(image)[2] > 1024):
                new = np.zeros([np.shape(image)[0], 1024, 1024], image.dtype)
                for i in range(0, np.size(image, 0)):
                    new[i, :, :] = cv2.resize(image[i, :, :], (1024, 1024))
                image = new
            cv2.startWindowThread()
            cv2.namedWindow(windowname)
            cv2.createTrackbar(trackbarname, windowname, 0,
                               np.size(image, 0) - 1, nothing)

            while True:
                trackbarpos = cv2.getTrackbarPos(trackbarname, windowname)
                cv2.imshow(windowname,
                           image[trackbarpos, :, :]
                           / np.max(image[trackbarpos, :, :]))
                ch = cv2.waitKey(5)
                if ch == 27:
                    break
            cv2.destroyAllWindows()

        simpletrackbar(self.data, 'Press "ESC" to exit')
        return

    def align_imod(self, diameter=7, markers=10, white=False):
        """
        Align the stack using IMODs RAPTOR algorithm.

        Args
        ----------
        diameter : float
            Diameter in pixels of the fiducial markers

        markers : integer
            Number of markers to include in the model

        white : boolean
            If True, the markers are bright compared to the background (i.e.
            dark-field).

        Returns
        ----------
        ali : TomoStack object
            Aligned copy of the input stack

        """
        # TODO Automatic dection of IMOD presence and path
        # if 'IMOD' in os.environ["PATH"]:
        #     imod_path = [s for s in os.environ["PATH"].split(';') if "IMOD"
        #                  in s][0]
        #     imod_path = imod_path.replace("\\", "/")
        #     print('IMOD found in %s' % imod_path)
        # else:
        #     print('IMOD does not appear to be installed. Cannot run RAPTOR')
        #     return

        imod_path = 'c:/progra~1/imod/bin/'

        ali = self.deepcopy()
        shape = self.data.shape
        orig_path = os.getcwd()
        tmp_dir = TemporaryDirectory()
        os.chdir(tmp_dir.name)

        with open('stack.raw', 'wb') as h:
            self.data.tofile(h)

        mrc_cmd = 'raw2mrc -x %s -y %s -z %s -t float ' % \
                  (str(shape[2]), str(shape[1]), str(shape[0])) + \
                  'stack.raw stack.mrc'

        os.system(mrc_cmd)
        angles = self.axes_manager[0].axis

        with open('stack.rawtlt', 'w') as h:
            np.savetxt(h, angles, fmt='%.1f')

        if white:
            raptor_cmd = 'raptor -exec %s ' % imod_path + \
                         '-path . -inp stack.mrc -out raptor ' \
                         '-diam %s -mark %s -white stack.mrc' % \
                         (str(diameter), str(markers))
        else:
            raptor_cmd = 'raptor -exec %s ' % imod_path + \
                         '-path . -inp stack.mrc -out raptor ' \
                         '-diam %s -mark %s stack.mrc' % \
                         (str(diameter), str(markers))
        os.system(raptor_cmd)

        file = 'raptor/align/stack.ali'
        with open(file, 'rb') as h:
            np.fromfile(h, np.uint8, 1024)
            temp = np.fromfile(h, np.float32)

        ali.data = temp.reshape([shape[0], shape[1], shape[2]])

        os.chdir(orig_path)
        return ali

    def set_tilts(self, start, increment):
        """
        Calibrate the tilt axis of the image stack.

        Args
        ----------
        start : float or integer
            Tilt angle of first image in stack

        increment : float or integer
            Tilt increment between images

        """
        nimages = self.data.shape[0]
        self.axes_manager[0].name = 'Tilt'
        self.axes_manager[0].units = 'degrees'
        self.axes_manager[0].scale = increment
        self.axes_manager[0].offset = start
        self.axes_manager[0].axis = np.arange(start,
<<<<<<< HEAD
                                              nimages*increment + start,
=======
                                              nimages*increment + start, 
>>>>>>> 596df168
                                              increment)
        return<|MERGE_RESOLUTION|>--- conflicted
+++ resolved
@@ -715,10 +715,6 @@
         self.axes_manager[0].scale = increment
         self.axes_manager[0].offset = start
         self.axes_manager[0].axis = np.arange(start,
-<<<<<<< HEAD
-                                              nimages*increment + start,
-=======
                                               nimages*increment + start, 
->>>>>>> 596df168
                                               increment)
         return