# -*- coding: utf-8 -*-
#
# This file is part of TomoTools

"""
Alignment module for TomoTools package.

@author: Andrew Herzing
"""

import numpy as np
import copy
from scipy import optimize, ndimage
import tqdm
from pystackreg import StackReg
import logging
from numpy.fft import fft, fftshift, ifftshift, ifft
from skimage.registration import phase_cross_correlation as pcc

logger = logging.getLogger(__name__)
logger.setLevel(logging.INFO)


def get_best_slices(stack, nslices):
    """
    Get best nslices for center of mass analysis.

    Slices which have the highest ratio of total mass to mass variance
    and their location are returned.

    Args
    ----------
    stack : TomoStack object
        Tilt series from which to select the best slices.
    nslices : integer
        Number of slices to return.

    Returns
    ----------
    locs : NumPy array
        Location along the x-axis of the best slices

    """
    total_mass = stack.data.sum((0, 1))
    mass_var = stack.data.sum(1).std(0)
    mass_var[mass_var == 0] = 1e-5
    ratio = (total_mass / mass_var)
    locs = ratio.argsort()[::-1][0:nslices]
    return locs


def get_coms(stack, slices):
    """
    Calculate the center of mass for indicated slices.

    Args
    ----------
    stack : TomoStack object
        Tilt series from which to calculate the centers of mass.
    slices : NumPy array
        Location of slices to use for center of mass calculation.

    Returns
    ----------
    coms : NumPy array
        Center of mass as a function of tilt for each slice [ntilts, nslices].

    """
    sinos = stack.data[:, :, slices]
    y = np.linspace(-int(sinos.shape[1] / 2), int(sinos.shape[1] / 2), sinos.shape[1], dtype='int')
    total_mass = sinos.sum(1)
    coms = np.sum(np.transpose(sinos, [0, 2, 1]) * y, 2) / total_mass
    return coms


def apply_shifts(stack, shifts):
    """

    Apply a series of shifts to a TomoStack.

    Args
    ----------
    stack : TomoStack object
        The image series to be aligned
    shifts : NumPy array
        The X- and Y-shifts to be applied to each image

    Returns
    ----------
    shifted : TomoStack object
        Copy of input stack after shifts are applied

    """
    shifted = stack.deepcopy()
    if len(shifts) != stack.data.shape[0]:
        raise ValueError('Number of shifts (%s) is not consistent with number'
                         'of images in the stack (%s)'
                         % (len(shifts), stack.data.shape[0]))
    for i in range(0, shifted.data.shape[0]):
        shifted.data[i, :, :] =\
            ndimage.shift(shifted.data[i, :, :],
                          shift=[shifts[i, 0], shifts[i, 1]])
    shifted.metadata.Tomography.shifts = \
        shifted.metadata.Tomography.shifts + shifts
    return shifted


def compose_shifts(shifts, start=None):
    """

    Compose a series of calculated shifts.

    Args
    ----------
    shifts : NumPy array
        The X- and Y-shifts to be composed
    start : int
        The image index at which the alignment should start. If None,
        the mid-point of the stack will be used.

    Returns
    ----------
    composed : NumPy array
        Composed shifts

    """
    if start is None:
        start = np.int32(np.floor((shifts.shape[0] + 1) / 2))
    composed = np.zeros([shifts.shape[0] + 1, 2])
    composed[start, :] = [0., 0.]
    for i in range(start + 1, composed.shape[0]):
        composed[i, :] = composed[i - 1, :] - shifts[i - 1, :]
    for i in range(start - 1, -1, -1):
        composed[i, :] = composed[i + 1, :] + shifts[i]
    return composed


def pad_line(line, paddedsize):
    """

    Pad a 1D array for FFT treatment without altering center location.

    Args
    ----------
    line : 1D NumPy array
        The data to be padded
    paddedsize : int
        The size of the desired padded data.

    Returns
    ----------
    padded : 1D NumPy array
        Padded version of input data

    """
    padded = np.zeros(paddedsize)
    npix = len(line)
    if np.mod(npix, 2) == 0:
        if np.mod(paddedsize, 2) == 0:
            start_idx = (paddedsize - npix) / 2
            end_idx = npix + (paddedsize - npix) / 2
        else:
            start_idx = (paddedsize - npix - 1) / 2
            end_idx = npix + (paddedsize - npix - 1) / 2
    else:
        if np.mod(paddedsize, 2) == 0:
            start_idx = (paddedsize - npix + 1) / 2
            end_idx = npix + (paddedsize - npix + 1) / 2
        else:
            start_idx = (paddedsize - npix) / 2
            end_idx = npix + (paddedsize - npix) / 2
    padded[int(start_idx):int(end_idx)] = line
    return padded


def calc_shifts_cl(stack, cl_ref_index, cl_resolution, cl_div_factor):
    """

    Calculate shifts using the common line method.

    Used to align stack in dimension parallel to the tilt axis

    Args
    ----------
    stack : TomoStack object
        The stack on which to calculate shifts
    cl_ref_index : int
        Tilt index of reference projection. If not provided the projection
        closest to the middle of the stack will be chosen.
    cl_resolution : float
        Degree of sub-pixel analysis
    cl_div_factor : int
        Factor used to determine number of iterations of alignment.

    Returns
    ----------
    yshifts : NumPy array
        Shifts parallel to tilt axis for each projection

    """
    def align_line(ref_line, line, cl_resolution, cl_div_factor):
        npix = np.shape(ref_line)[0]
        npad = npix * 2 - 1

        # Pad with zeros while preserving the center location
        ref_line_pad = pad_line(ref_line, npad)
        line_pad = pad_line(line, npad)

        niters = np.int32(
            np.abs(np.floor(np.log(cl_resolution) / np.log(cl_div_factor))))
        start = -0.5
        end = 0.5

        midpoint = (npad - 1) / 2
        kx = np.arange(-midpoint, midpoint + 1)

        ref_line_pad_FT = fftshift(fft(ifftshift(ref_line_pad)))
        line_pad_FT = fftshift(fft(ifftshift(line_pad)))

        for i in range(0, niters):
            boundary = np.arange(start, end, (end - start) / cl_div_factor)
            index = (np.roll(boundary, -1) + boundary) / 2
            index = index[:-1]

            max_vals = np.zeros(len(index))
            for j in range(0, len(index)):
                pfactor = np.exp(2 * np.pi * 1j * (index[j] * kx / npad))
                conjugate = np.conj(ref_line_pad_FT) * line_pad_FT * pfactor
                xcorr = np.abs(fftshift(ifft(ifftshift(conjugate))))
                max_vals[j] = np.max(xcorr)

            max_loc = np.argmax(max_vals)
            start = boundary[max_loc]
            end = boundary[max_loc + 1]

        subpixel_shift = index[max_loc]
        max_pfactor = np.exp(2 * np.pi * 1j * (index[max_loc] * kx / npad))

        # Determine integer shift via cross correlation
        conjugate = np.conj(ref_line_pad_FT) * line_pad_FT * max_pfactor
        xcorr = np.abs(fftshift(ifft(ifftshift(conjugate))))
        max_loc = np.argmax(xcorr)

        integer_shift = max_loc
        integer_shift = integer_shift - midpoint

        # Calculate full shift
        shift = integer_shift + subpixel_shift

        return -shift

    if not cl_ref_index:
        cl_ref_index = round(stack.data.shape[0] / 2)

    aliY = stack.deepcopy()
    yshifts = np.zeros(stack.data.shape[0])
    ref_cm_line = stack.data[cl_ref_index].sum(0)

    for i in tqdm.tqdm(range(0, stack.data.shape[0])):
        if i == cl_ref_index:
            aliY.data[i] = stack.data[i]
        else:
            curr_cm_line = stack.data[i].sum(0)
            yshifts[i] = align_line(ref_cm_line, curr_cm_line,
                                    cl_resolution, cl_div_factor)
    return yshifts


def calculate_shifts_conservation_of_mass(stack, xrange=None, p=20):
    """
    Calculate shifts parallel to the tilt axis using conservation of mass.

    Slices which have the highest ratio of total mass to mass variance
    and their location are returned.

    Args
    ----------
    stack : TomoStack object
        Tilt series to be aligned.
    xrange : tuple
        Defines range for performing alignment.
    p : int
        Padding element

    Returns
    ----------
    xshifts : NumPy array
        Calculated shifts parallel to tilt axis.

    """
    logger.info("Refinining X-shifts using conservation of mass method")
    [ntilts, ny, nx] = stack.data.shape

    if xrange is None:
        xrange = [round(nx / 5), round(4 / 5 * nx)]
    else:
        xrange = [round(xrange[0]) + p, round(xrange[1]) - p]

    xshifts = np.zeros([ntilts, 1])
    # total_mass = np.zeros([ntilts, xrange[1] - xrange[0] + 2 * p])
    total_mass = np.zeros([ntilts, xrange[1] - xrange[0] + 2 * p + 1])
    for i in range(0, ntilts):
        total_mass[i, :] = np.sum(stack.data[i, :, xrange[0] - p - 1:xrange[1] + p], 0)

    mean_mass = np.mean(total_mass[:, p: -p], 0)

    for i in range(0, ntilts):
        s = 0
        for j in range(-p, p):
            resid = np.linalg.norm(mean_mass - total_mass[i, p + j:-p + j])
            if resid < s or j == -p:
                s = resid
                xshifts[i] = -j
    return xshifts[:, 0]


def calculate_shifts_com(stack, nslices):
    """
    Align stack using a center of mass method.

    Data is first registered using PyStackReg. Then, the shifts
    perpendicular to the tilt axis are refined by a center of
    mass analysis.

    Args
    ----------
    stack : TomoStack object
        The image series to be aligned
    nslice : integer
        Slice to use for the center of mass analysis.  If None, the slice
        nearest the center of the tilt series will be used.
    ratio : float
        Value that determines the number of projections to use for the
        center of mass analysis.  Must be less than or equal to 1.0.

    Returns
    ----------
    shifts : NumPy array
        The X- and Y-shifts to be applied to each image

    """
    logger.info("Refinining Y-shifts using center of mass method")
    slices = get_best_slices(stack, nslices)

    angles = stack.metadata.Tomography.tilts
    [ntilts, ydim, xdim] = stack.data.shape
    thetas = angles * np.pi / 180

    coms = get_coms(stack, slices)
    I_tilts = np.eye(ntilts)
    Gam = np.array([np.cos(thetas), np.sin(thetas)]).T
    Gam = np.dot(Gam, np.linalg.pinv(Gam)) - I_tilts
    b = np.dot(Gam, coms)

    cx = np.linalg.lstsq(Gam, b, rcond=-1)[0]

    yshifts = -cx[:, 0]
    return yshifts


def calculate_shifts_pc(stack, start, show_progressbar):
    """

    Calculate shifts using the phase correlation algorithm.

    Args
    ----------
    stack : TomoStack object
        The image series to be aligned

    Returns
    ----------
    shifts : NumPy array
        The X- and Y-shifts to be applied to each image

    """
    def calc_pc(source, shifted):
        shift = pcc(shifted, source, upsample_factor=3)
        return shift[0]

    shifts = np.zeros([stack.data.shape[0] - 1, 2])
    if start is None:
        start = np.int32(np.floor(stack.data.shape[0] / 2))

    for i in tqdm.tqdm(range(start, stack.data.shape[0] - 1),
                       disable=(not show_progressbar)):
        shifts[i, :] = calc_pc(stack.data[i, :, :],
                               stack.data[i + 1, :, :])

    if start != 0:
        for i in tqdm.tqdm(range(start - 1, -1, -1),
                           disable=(not show_progressbar)):
            shifts[i, :] = calc_pc(stack.data[i, :, :],
                                   stack.data[i + 1, :, :])
    return shifts


def calculate_shifts_stackreg(stack):
    """

    Calculate shifts using PyStackReg.

    Args
    ----------
    stack : TomoStack object
        The image series to be aligned

    Returns
    ----------
    shifts : NumPy array
        The X- and Y-shifts to be applied to each image

    """
    sr = StackReg(StackReg.TRANSLATION)
    shifts = sr.register_stack(stack.data, reference='previous')
    shifts = -np.array([i[0:2, 2][::-1] for i in shifts])
    return shifts


def calc_com_cl_shifts(stack, com_ref_index, cl_ref_index, cl_resolution,
                       cl_div_factor):
    """
    Align stack using combined center of mass and common line methods.

    Center of mass aligns stack perpendicular to the tilt axis and
    common line is used to align the stack parallel to the tilt axis.

    Args
    ----------
    stack : TomoStack object
        Tilt series to be aligned
    com_ref_index : integer
        Reference slice for center of mass alignment.  All other slices
        will be aligned to this reference.  If not provided, the midpoint
        of the stack will be chosen.
    cl_ref_index : integer
        Reference slice for common line alignment.  All other slices
        will be aligned to this reference.  If not provided, the midpoint
        of the stack will be chosen.
    cl_resolution : float
        Resolution for subpixel common line alignment. Default is 0.05.
        Should be less than 0.5.
    cl_div_factor : integer
        Factor which determines the number of iterations of common line
        alignment to perform.  Default is 8.

    Returns
    ----------
    reg : TomoStack object
        Copy of stack after spatial registration.  Shift values are stored
        in reg.metadata.Tomography.shifts for later use.

    """

    def calc_yshifts(stack, com_ref=None):
        ntilts = stack.data.shape[0]
        aliX = stack.deepcopy()
        coms = np.zeros(ntilts)
        yshifts = np.zeros_like(coms)

        for i in tqdm.tqdm(range(0, ntilts)):
            im = aliX.data[i, :, :]
            coms[i], _ = ndimage.center_of_mass(im)
            yshifts[i] = com_ref - coms[i]
        return yshifts

    if cl_resolution >= 0.5:
        raise ValueError("Resolution should be less than 0.5")
    if not com_ref_index:
        com_ref_index = round(stack.data.shape[1] / 2)
    logger.info("Center of mass reference slice: %s" % com_ref_index)
    logger.info("Common line reference slice: %s" % cl_ref_index)
    xshifts = np.zeros(stack.data.shape[0])
    yshifts = np.zeros(stack.data.shape[0])
    yshifts = calc_yshifts(stack, com_ref_index)
    xshifts = calc_shifts_cl(stack, cl_ref_index,
                             cl_resolution, cl_div_factor)
    shifts = np.stack([yshifts, xshifts], axis=1)
    return shifts


def align_stack(stack, method, start, show_progressbar, nslices,
                cl_ref_index, com_ref_index, cl_resolution, cl_div_factor,
                xrange, p):
    """
    Compute the shifts for spatial registration.

    Shifts are determined by one of three methods:
        1.) Phase correlation (PC) as implemented in scikit-image. Based on:
            Manuel Guizar-Sicairos, Samuel T. Thurman, and James R. Fienup.
            Efficient subpixel image registration algorithms, Optics Letters vol. 33
            (2008) pp. 156-158.
            https://doi.org/10.1364/OL.33.000156
        2.) Center of mass (COM) tracking.  A Python implementation of
            algorithms described in:
            T. Sanders. Physically motivated global alignment method for electron
            tomography, Advanced Structural and Chemical Imaging vol. 1 (2015) pp 1-11.
            https://doi.org/10.1186/s40679-015-0005-7
        3.) Rigid translation using PyStackReg for shift calculation.
            PyStackReg is a Python port of the StackReg plugin for ImageJ
            which uses a pyramidal approach to minimize the least-squares
            difference in image intensity between a source and target image.
            StackReg is described in:
            P. Thevenaz, U.E. Ruttimann, M. Unser. A Pyramid Approach to
            Subpixel Registration Based on Intensity, IEEE Transactions
            on Image Processing vol. 7, no. 1, pp. 27-41, January 1998.
            https://doi.org/10.1109/83.650848
        4.) A combination of center of mass tracking for aligment of
            projections perpendicular to the tilt axis and common line
            alignment for parallel to the tilt axis. This is a Python
            implementation of Matlab code described in:
            M. C. Scott, et al. Electron tomography at 2.4-ångström resolution,
            Nature 483, 444–447 (2012).
            https://doi.org/10.1038/nature10934

    Shifts are then applied and the aligned stack is returned.  The tilts are
    stored in stack.metadata.Tomography.shifts for later use.

    Args
    ----------
    stack : Numpy array
        3-D numpy array containing the tilt series data
    method : string
        Method by which to calculate the alignments. Valid options
        are 'StackReg', 'PC', 'COM', or 'COM-CL'.
    start : integer
        Position in tilt series to use as starting point for the alignment.
        If None, the central projection is used.
    show_progressbar : boolean
        Enable/disable progress bar

    Returns
    ----------
    out : TomoStack object
        Spatially registered copy of the input stack

    """
    method = method.lower()
    if method == 'com':
        shifts = np.zeros([stack.data.shape[0], 2])
        shifts[:, 1] = calculate_shifts_conservation_of_mass(stack, xrange, p)
        shifts[:, 0] = calculate_shifts_com(stack, nslices)
    elif method == 'pc':
        logger.info("Performing stack registration using "
                    "phase correlation method")
        shifts = calculate_shifts_pc(stack, start, show_progressbar)
    elif method == 'stackreg':
        logger.info("Performing stack registration using PyStackReg")
        shifts = calculate_shifts_stackreg(stack)
    elif method == 'com-cl':
        logger.info("Performing stack registration using "
                    "combined center of mass and common line methods")
        shifts = calc_com_cl_shifts(stack, com_ref_index, cl_ref_index,
                                    cl_resolution, cl_div_factor)
    if method == 'pc':
        shifts = compose_shifts(shifts, start)
    aligned = apply_shifts(stack, shifts)
    logger.info("Stack registration complete")
    return aligned


def tilt_com(stack, slices=None, nslices=None):
    """
    Perform tilt axis alignment using center of mass (CoM) tracking.

    Compares path of specimen to the path expected for an ideal cylinder

    Args
    ----------
    stack : TomoStack object
        3-D numpy array containing the tilt series data
    locs : list
        Locations at which to perform the CoM analysis

    Returns
    ----------
    out : TomoStack object
        Copy of the input stack after rotation and translation to center and
        make the tilt axis vertical

    """
    def com_motion(theta, r, x0, z0):
        return r - x0 * np.cos(theta) - z0 * np.sin(theta)

    def fit_line(x, m, b):
        return m * x + b

    if stack.metadata.Tomography.tilts is None:
        raise ValueError("No tilts in stack.metadata.Tomography.")

    if stack.data.shape[2] < 3:
        raise ValueError("Dataset is only %s pixels in x dimension. This method cannot be used.")

    nx = stack.data.shape[2]
    if slices is None:
        if nslices is None:
<<<<<<< HEAD
            nx = stack.data.shape[2]
            nslices = int(0.1 * nx)
=======
            nslices = 0.1 * nx
>>>>>>> e6edf773
            if nslices < 3:
                nslices = 3
            elif nslices > 50:
                nslices = 50
        else:
            if nslices > nx:
                raise ValueError("nslices is greater than the X-dimension of the data.")
            if nslices > 0.3 * nx:
                nslices = int(0.3 * nx)
                logger.warning("nslices is greater than 30%% of number of x pixels. Using %s slices instead." % nslices)

        slices = get_best_slices(stack, nslices)
        logger.info("Performing alignments using best %s slices" % nslices)
    else:
        slices = np.sort(slices)

    coms = get_coms(stack, slices)

    thetas = np.pi * stack.metadata.Tomography.tilts / 180.
    r = np.zeros(len(slices))
    x0 = np.zeros(len(slices))
    z0 = np.zeros(len(slices))

    for i in range(0, len(slices)):
        r[i], x0[i], z0[i] = optimize.curve_fit(com_motion,
                                                xdata=thetas,
                                                ydata=coms[:, i],
                                                p0=[0, 0, 0])[0]
    slope, intercept = optimize.curve_fit(fit_line,
                                          xdata=r,
                                          ydata=slices,
                                          p0=[0, 0])[0]
    tilt_shift = (stack.data.shape[1] / 2 - intercept) / slope
    tilt_rotation = -(180 * np.arctan(1 / slope) / np.pi)

    final = stack.trans_stack(yshift=tilt_shift, angle=tilt_rotation)

    logger.info("Calculated tilt-axis shift %.2f" % tilt_shift)
    logger.info("Calculated tilt-axis rotation %.2f" % tilt_rotation)

    final.metadata.Tomography.tiltaxis = tilt_rotation
    final.metadata.Tomography.xshift = tilt_shift
    return final


def tilt_maximage(data, limit=10, delta=0.3, show_progressbar=False):
    """
    Perform automated determination of the tilt axis of a TomoStack.

    The projected maximum image by is rotated positively and negatively,
    filtered using a Hamming window, and the rotation angle is determined by
    iterative histogram analysis

    Args
    ----------
    data : TomoStack object
        3-D numpy array containing the tilt series data
    limit : integer or float
        Maximum rotation angle to use for MaxImage calculation
    delta : float
        Angular increment for MaxImage calculation
    show_progressbar : boolean
        Enable/disable progress bar

    Returns
    ----------
    opt_angle : TomoStack object
        Calculated rotation to set the tilt axis vertical

    """
    def hamming(img):
        """
        Apply hamming window to the image to remove edge effects.

        Args
        ----------
        img : Numpy array
            Input image
        Returns
        ----------
        out : Numpy array
            Filtered image

        """
        # if img.shape[0] < img.shape[1]:
        #     center_loc = np.int32((img.shape[1] - img.shape[0]) / 2)
        #     img = img[:, center_loc:-center_loc]
        #     if img.shape[0] != img.shape[1]:
        #         img = img[:, 0:-1]
        #     h = np.hamming(img.shape[0])
        #     ham2d = np.sqrt(np.outer(h, h))
        # elif img.shape[1] < img.shape[0]:
        #     center_loc = np.int32((img.shape[0] - img.shape[1]) / 2)
        #     img = img[center_loc:-center_loc, :]
        #     if img.shape[0] != img.shape[1]:
        #         img = img[0:-1, :]
        #     h = np.hamming(img.shape[1])
        #     ham2d = np.sqrt(np.outer(h, h))
        # else:
        h = np.hamming(img.shape[0])
        ham2d = np.sqrt(np.outer(h, h))
        out = ham2d * img
        return out

    def find_score(im, angle):
        """
        Perform histogram analysis to measure the rotation angle.

        Args
        ----------
        im : Numpy array
            Input image
        angle : float
            Angle by which to rotate the input image before analysis

        Returns
        ----------
        hist : Numpy array
            Result of integrating image along the vertical axis
        score : numpy array
            Score calculated from hist

        """
        im = ndimage.rotate(im, angle, reshape=False, order=3)
        hist = np.sum(im, axis=1)
        score = np.sum((hist[1:] - hist[:-1]) ** 2)
        return hist, score

    image = np.max(data.data, 0)

    if image.shape[0] != image.shape[1]:
        raise ValueError("Invalid data shape. Currently only square signal dimensions are supported.")
    rot_pos = ndimage.rotate(hamming(image), -limit / 2,
                             reshape=False, order=3)
    rot_neg = ndimage.rotate(hamming(image), limit / 2,
                             reshape=False, order=3)
    angles = np.arange(-limit, limit + delta, delta)
    scores_pos = []
    scores_neg = []
    for rotation_angle in tqdm.tqdm(angles, disable=(not show_progressbar)):
        hist_pos, score_pos = find_score(rot_pos, rotation_angle)
        hist_neg, score_neg = find_score(rot_neg, rotation_angle)
        scores_pos.append(score_pos)
        scores_neg.append(score_neg)

    best_score_pos = max(scores_pos)
    best_score_neg = max(scores_neg)
    pos_angle = -angles[scores_pos.index(best_score_pos)]
    neg_angle = -angles[scores_neg.index(best_score_neg)]
    opt_angle = (pos_angle + neg_angle) / 2

    logger.info('Optimum positive rotation angle: {}'.format(pos_angle))
    logger.info('Optimum negative rotation angle: {}'.format(neg_angle))
    logger.info('Optimum positive rotation angle: {}'.format(opt_angle))

    out = copy.deepcopy(data)
    out = out.trans_stack(xshift=0, yshift=0, angle=opt_angle)
    out.data = np.transpose(out.data, (0, 2, 1))
    out.metadata.Tomography.tiltaxis = opt_angle
    return out


def align_to_other(stack, other):
    """
    Spatially register a TomoStack using previously calculated shifts.

    Args
    ----------
    stack : TomoStack object
        TomoStack which was previously aligned
    other : TomoStack object
        TomoStack to be aligned. Must be the same size as the primary stack

    Returns
    ----------
    out : TomoStack object
        Aligned copy of other TomoStack

    """
    out = copy.deepcopy(other)

    shifts = stack.metadata.Tomography.shifts
    out.metadata.Tomography.shifts = np.zeros([out.data.shape[0], 2])

    tiltaxis = stack.metadata.Tomography.tiltaxis
    out.metadata.Tomography.tiltaxis = tiltaxis

    xshift = stack.metadata.Tomography.xshift
    out.metadata.Tomography.xshift = stack.metadata.Tomography.xshift

    yshift = stack.metadata.Tomography.yshift
    out.metadata.Tomography.yshift = stack.metadata.Tomography.yshift

    out = apply_shifts(out, shifts)

    if stack.metadata.Tomography.cropped:
        out = shift_crop(out)

    out = out.trans_stack(xshift, yshift, tiltaxis)

    logger.info('TomoStack alignment applied')
    logger.info('X-shift: %.1f' % xshift)
    logger.info('Y-shift: %.1f' % yshift)
    logger.info('Rotation: %.1f' % tiltaxis)
    return out


def shift_crop(stack):
    """
    Crop shifted stack to common area.

    Args
    ----------
    stack : TomoStack object
        TomoStack which was previously aligned

    Returns
    ----------
    out : TomoStack object
        Aligned copy of other TomoStack

    """
    cropped = copy.deepcopy(stack)
    shifts = stack.metadata.Tomography.shifts
    x_shifts = shifts[:, 0]
    y_shifts = shifts[:, 1]
    x_max = np.int32(np.floor(x_shifts.min()))
    x_min = np.int32(np.ceil(x_shifts.max()))
    y_max = np.int32(np.floor(y_shifts.min()))
    y_min = np.int32(np.ceil(y_shifts.max()))
    cropped = cropped.isig[x_min:x_max, y_min:y_max]
    cropped.metadata.Tomography.cropped = True
    return cropped<|MERGE_RESOLUTION|>--- conflicted
+++ resolved
@@ -594,12 +594,8 @@
     nx = stack.data.shape[2]
     if slices is None:
         if nslices is None:
-<<<<<<< HEAD
             nx = stack.data.shape[2]
             nslices = int(0.1 * nx)
-=======
-            nslices = 0.1 * nx
->>>>>>> e6edf773
             if nslices < 3:
                 nslices = 3
             elif nslices > 50:
